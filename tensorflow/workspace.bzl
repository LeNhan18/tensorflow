# TensorFlow external dependencies that can be loaded in WORKSPACE files.

load("//third_party/gpus:cuda_configure.bzl", "cuda_configure")
load("//third_party/mkl:build_defs.bzl", "mkl_repository")
load("//third_party/git:git_configure.bzl", "git_configure")
load("//third_party/py:python_configure.bzl", "python_configure")
load("//third_party/sycl:sycl_configure.bzl", "sycl_configure")
load("//third_party/toolchains/cpus/arm:arm_compiler_configure.bzl", "arm_compiler_configure")
load("//third_party:repo.bzl", "tf_http_archive")
load("@io_bazel_rules_closure//closure/private:java_import_external.bzl", "java_import_external")
load("@io_bazel_rules_closure//closure:defs.bzl", "filegroup_external")

def _extract_version_number(bazel_version):
  """Extracts the semantic version number from a version string

  Args:
    bazel_version: the version string that begins with the semantic version
      e.g. "1.2.3rc1 abc1234" where "abc1234" is a commit hash.

  Returns:
    The semantic version string, like "1.2.3".
  """
  for i in range(len(bazel_version)):
    c = bazel_version[i]
    if not (c.isdigit() or c == "."):
      return bazel_version[:i]
  return bazel_version

# Parse the bazel version string from `native.bazel_version`.
# e.g.
# "0.10.0rc1 abc123d" => (0, 10, 0)
# "0.3.0" => (0, 3, 0)
def _parse_bazel_version(bazel_version):
<<<<<<< HEAD
  for i in range(len(bazel_version)):
    c = bazel_version[i]
    if not (c.isdigit() or c == "."):
      bazel_version = bazel_version[:i]
      break
  return tuple([int(n) for n in bazel_version.split(".")])

# Check that a specific bazel version is being used.
def check_version(bazel_version):
=======
  """Parses a version string into a 3-tuple of ints

  int tuples can be compared directly using binary operators (<, >).

  Args:
    bazel_version: the Bazel version string

  Returns:
    An int 3-tuple of a (major, minor, patch) version.
  """

  version = _extract_version_number(bazel_version)
  return tuple([int(n) for n in version.split(".")])

def _check_bazel_version_at_least(minimum_bazel_version):
>>>>>>> b15e0460
  if "bazel_version" not in dir(native):
    fail("\nCurrent Bazel version is lower than 0.2.1, expected at least %s\n" % minimum_bazel_version)
  elif not native.bazel_version:
    print("\nCurrent Bazel is not a release version, cannot check for compatibility.")
    print("Make sure that you are running at least Bazel %s.\n" % minimum_bazel_version)
    return

  if _parse_bazel_version(native.bazel_version) < _parse_bazel_version(minimum_bazel_version):
    fail("\nCurrent Bazel version is {}, expected at least {}\n".format(
        native.bazel_version, minimum_bazel_version))

# If TensorFlow is linked as a submodule.
# path_prefix is no longer used.
# tf_repo_name is thought to be under consideration.
def tf_workspace(path_prefix="", tf_repo_name=""):
  # We must check the bazel version before trying to parse any other BUILD
  # files, in case the parsing of those build files depends on the bazel
  # version we require here.
  _check_bazel_version_at_least("0.5.4")
  cuda_configure(name="local_config_cuda")
  git_configure(name="local_config_git")
  sycl_configure(name="local_config_sycl")
  python_configure(name="local_config_python")

  # Point //external/local_config_arm_compiler to //external/arm_compiler
  arm_compiler_configure(
      name="local_config_arm_compiler",
      remote_config_repo="../arm_compiler",
      build_file = str(Label("//third_party/toolchains/cpus/arm:BUILD")))

  mkl_repository(
      name = "mkl",
      urls = [
          "https://mirror.bazel.build/github.com/01org/mkl-dnn/releases/download/v0.11/mklml_lnx_2018.0.1.20171007.tgz",
          "https://github.com/01org/mkl-dnn/releases/download/v0.11/mklml_lnx_2018.0.1.20171007.tgz",
      ],
      sha256 = "6b07cb7e5451db67c2e31e785ae458b18f7f363c60a61685488f69e9ae7199d4",
      strip_prefix = "mklml_lnx_2018.0.1.20171007",
      build_file = str(Label("//third_party/mkl:mkl.BUILD")),
  )

  if path_prefix:
    print("path_prefix was specified to tf_workspace but is no longer used " +
          "and will be removed in the future.")

  tf_http_archive(
      name = "mkl_dnn",
      urls = [
          "https://mirror.bazel.build/github.com/01org/mkl-dnn/archive/e0bfcaa7fcb2b1e1558f5f0676933c1db807a729.tar.gz",
          "https://github.com/01org/mkl-dnn/archive/e0bfcaa7fcb2b1e1558f5f0676933c1db807a729.tar.gz",
      ],
      sha256 = "02e244f63dd95402691a361392504c143eede9a89043426f174836638a9cbf09",
      strip_prefix = "mkl-dnn-e0bfcaa7fcb2b1e1558f5f0676933c1db807a729",
      build_file = str(Label("//third_party/mkl_dnn:mkldnn.BUILD")),
  )

  tf_http_archive(
      name = "com_google_absl",
      urls = [
          "https://mirror.bazel.build/github.com/abseil/abseil-cpp/archive/720c017e30339fd1786ce4aac68bc8559736e53f.tar.gz",
          "https://github.com/abseil/abseil-cpp/archive/720c017e30339fd1786ce4aac68bc8559736e53f.tar.gz",
      ],
     sha256 = "5996380e3e8b981f55d1c8d58e709c00dbb4806ba367be75d0925a68cc2f6478",
     strip_prefix = "abseil-cpp-720c017e30339fd1786ce4aac68bc8559736e53f",
  )

  tf_http_archive(
      name = "eigen_archive",
      urls = [
          "https://mirror.bazel.build/bitbucket.org/eigen/eigen/get/14e1418fcf12.tar.gz",
          "https://bitbucket.org/eigen/eigen/get/14e1418fcf12.tar.gz",
      ],
      sha256 = "2b526c6888639025323fd4f2600533c0f982d304ea48e4f1663e8066bd9f6368",
      strip_prefix = "eigen-eigen-14e1418fcf12",
      build_file = str(Label("//third_party:eigen.BUILD")),
  )

  tf_http_archive(
      name = "arm_compiler",
      sha256 = "970285762565c7890c6c087d262b0a18286e7d0384f13a37786d8521773bc969",
      strip_prefix = "tools-0e906ebc527eab1cdbf7adabff5b474da9562e9f/arm-bcm2708/arm-rpi-4.9.3-linux-gnueabihf",
      urls = [
          "https://mirror.bazel.build/github.com/raspberrypi/tools/archive/0e906ebc527eab1cdbf7adabff5b474da9562e9f.tar.gz",
          # Please uncomment me, when the next upgrade happens. Then
          # remove the whitelist entry in third_party/repo.bzl.
          # "https://github.com/raspberrypi/tools/archive/0e906ebc527eab1cdbf7adabff5b474da9562e9f.tar.gz",
      ],
      build_file = str(Label("//:arm_compiler.BUILD")),
  )

  tf_http_archive(
      name = "libxsmm_archive",
      urls = [
          "https://mirror.bazel.build/github.com/hfp/libxsmm/archive/1.8.1.tar.gz",
          "https://github.com/hfp/libxsmm/archive/1.8.1.tar.gz",
      ],
      sha256 = "2ade869c3f42f23b5263c7d594aa3c7e5e61ac6a3afcaf5d6e42899d2a7986ce",
      strip_prefix = "libxsmm-1.8.1",
      build_file = str(Label("//third_party:libxsmm.BUILD")),
  )

  tf_http_archive(
      name = "ortools_archive",
      urls = [
          "https://mirror.bazel.build/github.com/google/or-tools/archive/253f7955c6a1fd805408fba2e42ac6d45b312d15.tar.gz",
          # Please uncomment me, when the next upgrade happens. Then
          # remove the whitelist entry in third_party/repo.bzl.
          # "https://github.com/google/or-tools/archive/253f7955c6a1fd805408fba2e42ac6d45b312d15.tar.gz",
      ],
      sha256 = "932075525642b04ac6f1b50589f1df5cd72ec2f448b721fd32234cf183f0e755",
      strip_prefix = "or-tools-253f7955c6a1fd805408fba2e42ac6d45b312d15/src",
      build_file = str(Label("//third_party:ortools.BUILD")),
  )

  tf_http_archive(
      name = "com_googlesource_code_re2",
      urls = [
          "https://mirror.bazel.build/github.com/google/re2/archive/26cd968b735e227361c9703683266f01e5df7857.tar.gz",
          "https://github.com/google/re2/archive/26cd968b735e227361c9703683266f01e5df7857.tar.gz",

      ],
      sha256 = "e57eeb837ac40b5be37b2c6197438766e73343ffb32368efea793dfd8b28653b",
      strip_prefix = "re2-26cd968b735e227361c9703683266f01e5df7857",
  )

  tf_http_archive(
      name = "gemmlowp",
      urls = [
          "https://mirror.bazel.build/github.com/google/gemmlowp/archive/010bb3e71a26ca1d0884a167081d092b43563996.zip",
          "https://github.com/google/gemmlowp/archive/010bb3e71a26ca1d0884a167081d092b43563996.zip",
      ],
      sha256 = "dd2557072bde12141419cb8320a9c25e6ec41a8ae53c2ac78c076a347bb46d9d",
      strip_prefix = "gemmlowp-010bb3e71a26ca1d0884a167081d092b43563996",
  )

  tf_http_archive(
      name = "farmhash_archive",
      urls = [
          "https://mirror.bazel.build/github.com/google/farmhash/archive/816a4ae622e964763ca0862d9dbd19324a1eaf45.tar.gz",
          "https://github.com/google/farmhash/archive/816a4ae622e964763ca0862d9dbd19324a1eaf45.tar.gz",
      ],
      sha256 = "6560547c63e4af82b0f202cb710ceabb3f21347a4b996db565a411da5b17aba0",
      strip_prefix = "farmhash-816a4ae622e964763ca0862d9dbd19324a1eaf45",
      build_file = str(Label("//third_party:farmhash.BUILD")),
  )

  tf_http_archive(
      name = "highwayhash",
      urls = [
          "https://mirror.bazel.build/github.com/google/highwayhash/archive/dfcb97ca4fe9277bf9dc1802dd979b071896453b.tar.gz",
          "https://github.com/google/highwayhash/archive/dfcb97ca4fe9277bf9dc1802dd979b071896453b.tar.gz",
      ],
      sha256 = "0f30a15b1566d93f146c8d149878a06e91d9bb7ec2cfd76906df62a82be4aac9",
      strip_prefix = "highwayhash-dfcb97ca4fe9277bf9dc1802dd979b071896453b",
      build_file = str(Label("//third_party:highwayhash.BUILD")),
  )

  tf_http_archive(
      name = "nasm",
      urls = [
          "https://mirror.bazel.build/www.nasm.us/pub/nasm/releasebuilds/2.12.02/nasm-2.12.02.tar.bz2",
          "http://pkgs.fedoraproject.org/repo/pkgs/nasm/nasm-2.12.02.tar.bz2/d15843c3fb7db39af80571ee27ec6fad/nasm-2.12.02.tar.bz2",
      ],
      sha256 = "00b0891c678c065446ca59bcee64719d0096d54d6886e6e472aeee2e170ae324",
      strip_prefix = "nasm-2.12.02",
      build_file = str(Label("//third_party:nasm.BUILD")),
  )

  tf_http_archive(
      name = "jpeg",
      urls = [
          "https://mirror.bazel.build/github.com/libjpeg-turbo/libjpeg-turbo/archive/1.5.1.tar.gz",
          "https://github.com/libjpeg-turbo/libjpeg-turbo/archive/1.5.1.tar.gz",
      ],
      sha256 = "c15a9607892113946379ccea3ca8b85018301b200754f209453ab21674268e77",
      strip_prefix = "libjpeg-turbo-1.5.1",
      build_file = str(Label("//third_party/jpeg:jpeg.BUILD")),
  )

  tf_http_archive(
      name = "png_archive",
      urls = [
          "https://mirror.bazel.build/github.com/glennrp/libpng/archive/v1.2.53.tar.gz",
          "https://github.com/glennrp/libpng/archive/v1.2.53.tar.gz",
      ],
      sha256 = "716c59c7dfc808a4c368f8ada526932be72b2fcea11dd85dc9d88b1df1dfe9c2",
      strip_prefix = "libpng-1.2.53",
      build_file = str(Label("//third_party:png.BUILD")),
  )

  tf_http_archive(
      name = "org_sqlite",
      urls = [
          "https://mirror.bazel.build/www.sqlite.org/2017/sqlite-amalgamation-3200000.zip",
          "http://www.sqlite.org/2017/sqlite-amalgamation-3200000.zip",
      ],
      sha256 = "208780b3616f9de0aeb50822b7a8f5482f6515193859e91ed61637be6ad74fd4",
      strip_prefix = "sqlite-amalgamation-3200000",
      build_file = str(Label("//third_party:sqlite.BUILD")),
  )

  tf_http_archive(
      name = "gif_archive",
      urls = [
          "https://mirror.bazel.build/ufpr.dl.sourceforge.net/project/giflib/giflib-5.1.4.tar.gz",
          "http://pilotfiber.dl.sourceforge.net/project/giflib/giflib-5.1.4.tar.gz",
      ],
      sha256 = "34a7377ba834397db019e8eb122e551a49c98f49df75ec3fcc92b9a794a4f6d1",
      strip_prefix = "giflib-5.1.4",
      build_file = str(Label("//third_party:gif.BUILD")),
  )

  tf_http_archive(
      name = "six_archive",
      urls = [
          "https://mirror.bazel.build/pypi.python.org/packages/source/s/six/six-1.10.0.tar.gz",
          "https://pypi.python.org/packages/source/s/six/six-1.10.0.tar.gz",
      ],
      sha256 = "105f8d68616f8248e24bf0e9372ef04d3cc10104f1980f54d57b2ce73a5ad56a",
      strip_prefix = "six-1.10.0",
      build_file = str(Label("//third_party:six.BUILD")),
  )

  tf_http_archive(
      name = "astor_archive",
      urls = [
          "https://mirror.bazel.build/pypi.python.org/packages/d8/be/c4276b3199ec3feee2a88bc64810fbea8f26d961e0a4cd9c68387a9f35de/astor-0.6.2.tar.gz",
          "https://pypi.python.org/packages/d8/be/c4276b3199ec3feee2a88bc64810fbea8f26d961e0a4cd9c68387a9f35de/astor-0.6.2.tar.gz",
      ],
      sha256 = "ff6d2e2962d834acb125cc4dcc80c54a8c17c253f4cc9d9c43b5102a560bb75d",
      strip_prefix = "astor-0.6.2",
      build_file = str(Label("//third_party:astor.BUILD")),
  )

  tf_http_archive(
      name = "gast_archive",
      urls = [
          "https://mirror.bazel.build/pypi.python.org/packages/5c/78/ff794fcae2ce8aa6323e789d1f8b3b7765f601e7702726f430e814822b96/gast-0.2.0.tar.gz",
          "https://pypi.python.org/packages/5c/78/ff794fcae2ce8aa6323e789d1f8b3b7765f601e7702726f430e814822b96/gast-0.2.0.tar.gz",
      ],
      sha256 = "7068908321ecd2774f145193c4b34a11305bd104b4551b09273dfd1d6a374930",
      strip_prefix = "gast-0.2.0",
      build_file = str(Label("//third_party:gast.BUILD")),
  )

  tf_http_archive(
      name = "termcolor_archive",
      urls = [
          "https://mirror.bazel.build/pypi.python.org/packages/8a/48/a76be51647d0eb9f10e2a4511bf3ffb8cc1e6b14e9e4fab46173aa79f981/termcolor-1.1.0.tar.gz",
          "https://pypi.python.org/packages/8a/48/a76be51647d0eb9f10e2a4511bf3ffb8cc1e6b14e9e4fab46173aa79f981/termcolor-1.1.0.tar.gz",
      ],
      sha256 = "1d6d69ce66211143803fbc56652b41d73b4a400a2891d7bf7a1cdf4c02de613b",
      strip_prefix = "termcolor-1.1.0",
      build_file = str(Label("//third_party:termcolor.BUILD")),
  )

  tf_http_archive(
      name = "absl_py",
      urls = [
          "https://mirror.bazel.build/github.com/abseil/abseil-py/archive/acec853355ef987eae48a8d87a79351c15dff593.tar.gz",
          "https://github.com/abseil/abseil-py/archive/acec853355ef987eae48a8d87a79351c15dff593.tar.gz",
      ],
      sha256 = "29e4584e778bee13aa4093824133d131d927cc160561892880118d9ff7b95a6a",
      strip_prefix = "abseil-py-acec853355ef987eae48a8d87a79351c15dff593",
  )

  tf_http_archive(
      name = "org_python_pypi_backports_weakref",
      urls = [
          "https://mirror.bazel.build/pypi.python.org/packages/bc/cc/3cdb0a02e7e96f6c70bd971bc8a90b8463fda83e264fa9c5c1c98ceabd81/backports.weakref-1.0rc1.tar.gz",
          "https://pypi.python.org/packages/bc/cc/3cdb0a02e7e96f6c70bd971bc8a90b8463fda83e264fa9c5c1c98ceabd81/backports.weakref-1.0rc1.tar.gz",
      ],
      sha256 = "8813bf712a66b3d8b85dc289e1104ed220f1878cf981e2fe756dfaabe9a82892",
      strip_prefix = "backports.weakref-1.0rc1/src",
      build_file = str(Label("//third_party:backports_weakref.BUILD")),
  )

  tf_http_archive(
      name = "com_github_andreif_codegen",
      urls = [
          "https://mirror.bazel.build/github.com/andreif/codegen/archive/1.0.tar.gz",
          "https://github.com/andreif/codegen/archive/1.0.tar.gz",
      ],
      sha256 = "2dadd04a2802de27e0fe5a19b76538f6da9d39ff244036afa00c1bba754de5ee",
      strip_prefix = "codegen-1.0",
      build_file = str(Label("//third_party:codegen.BUILD")),
  )

  filegroup_external(
      name = "org_python_license",
      licenses = ["notice"],  # Python 2.0
      sha256_urls = {
          "b5556e921715ddb9242c076cae3963f483aa47266c5e37ea4c187f77cc79501c": [
              "https://mirror.bazel.build/docs.python.org/2.7/_sources/license.txt",
              "https://docs.python.org/2.7/_sources/license.txt",
          ],
      },
  )

  tf_http_archive(
      name = "protobuf_archive",
      urls = [
          "https://mirror.bazel.build/github.com/google/protobuf/archive/b04e5cba356212e4e8c66c61bbe0c3a20537c5b9.tar.gz",
          "https://github.com/google/protobuf/archive/b04e5cba356212e4e8c66c61bbe0c3a20537c5b9.tar.gz",
      ],
      sha256 = "e178a25c52efcb6b05988bdbeace4c0d3f2d2fe5b46696d1d9898875c3803d6a",
      strip_prefix = "protobuf-b04e5cba356212e4e8c66c61bbe0c3a20537c5b9",
      # TODO: remove patching when tensorflow stops linking same protos into
      #       multiple shared libraries loaded in runtime by python.
      #       This patch fixes a runtime crash when tensorflow is compiled
      #       with clang -O2 on Linux (see https://github.com/tensorflow/tensorflow/issues/8394)
      patch_file = str(Label("//third_party/protobuf:add_noinlines.patch")),
  )

  # We need to import the protobuf library under the names com_google_protobuf
  # and com_google_protobuf_cc to enable proto_library support in bazel.
  # Unfortunately there is no way to alias http_archives at the moment.
  tf_http_archive(
      name = "com_google_protobuf",
      urls = [
          "https://mirror.bazel.build/github.com/google/protobuf/archive/b04e5cba356212e4e8c66c61bbe0c3a20537c5b9.tar.gz",
          "https://github.com/google/protobuf/archive/b04e5cba356212e4e8c66c61bbe0c3a20537c5b9.tar.gz",
      ],
      sha256 = "e178a25c52efcb6b05988bdbeace4c0d3f2d2fe5b46696d1d9898875c3803d6a",
      strip_prefix = "protobuf-b04e5cba356212e4e8c66c61bbe0c3a20537c5b9",
  )

  tf_http_archive(
      name = "com_google_protobuf_cc",
      urls = [
          "https://mirror.bazel.build/github.com/google/protobuf/archive/b04e5cba356212e4e8c66c61bbe0c3a20537c5b9.tar.gz",
          "https://github.com/google/protobuf/archive/b04e5cba356212e4e8c66c61bbe0c3a20537c5b9.tar.gz",
      ],
      sha256 = "e178a25c52efcb6b05988bdbeace4c0d3f2d2fe5b46696d1d9898875c3803d6a",
      strip_prefix = "protobuf-b04e5cba356212e4e8c66c61bbe0c3a20537c5b9",
  )

  tf_http_archive(
      name = "nsync",
      urls = [
          "https://mirror.bazel.build/github.com/google/nsync/archive/8502189abfa44c249c01c2cad64e6ed660a9a668.tar.gz",
          "https://github.com/google/nsync/archive/8502189abfa44c249c01c2cad64e6ed660a9a668.tar.gz",
      ],
      sha256 = "51f81ff4202bbb820cdbedc061bd2eb6765f2b5c06489e7a8694bedac329e8f8",
      strip_prefix = "nsync-8502189abfa44c249c01c2cad64e6ed660a9a668",
  )

  tf_http_archive(
      name = "com_google_googletest",
      urls = [
          "https://mirror.bazel.build/github.com/google/googletest/archive/9816b96a6ddc0430671693df90192bbee57108b6.zip",
          "https://github.com/google/googletest/archive/9816b96a6ddc0430671693df90192bbee57108b6.zip",
      ],
      sha256 = "9cbca84c4256bed17df2c8f4d00c912c19d247c11c9ba6647cd6dd5b5c996b8d",
      strip_prefix = "googletest-9816b96a6ddc0430671693df90192bbee57108b6",
  )

  tf_http_archive(
      name = "com_github_gflags_gflags",
      urls = [
          "https://mirror.bazel.build/github.com/gflags/gflags/archive/f8a0efe03aa69b3336d8e228b37d4ccb17324b88.tar.gz",
          "https://github.com/gflags/gflags/archive/f8a0efe03aa69b3336d8e228b37d4ccb17324b88.tar.gz",
      ],
      sha256 = "4d222fab8f1ede4709cdff417d15a1336f862d7334a81abf76d09c15ecf9acd1",
      strip_prefix = "gflags-f8a0efe03aa69b3336d8e228b37d4ccb17324b88",
  )

  tf_http_archive(
      name = "pcre",
      sha256 = "ccdf7e788769838f8285b3ee672ed573358202305ee361cfec7a4a4fb005bbc7",
      urls = [
          "https://mirror.bazel.build/ftp.exim.org/pub/pcre/pcre-8.39.tar.gz",
          "http://ftp.exim.org/pub/pcre/pcre-8.39.tar.gz",
      ],
      strip_prefix = "pcre-8.39",
      build_file = str(Label("//third_party:pcre.BUILD")),
  )

  tf_http_archive(
      name = "swig",
      sha256 = "58a475dbbd4a4d7075e5fe86d4e54c9edde39847cdb96a3053d87cb64a23a453",
      urls = [
          "https://mirror.bazel.build/ufpr.dl.sourceforge.net/project/swig/swig/swig-3.0.8/swig-3.0.8.tar.gz",
          "http://ufpr.dl.sourceforge.net/project/swig/swig/swig-3.0.8/swig-3.0.8.tar.gz",
          "http://pilotfiber.dl.sourceforge.net/project/swig/swig/swig-3.0.8/swig-3.0.8.tar.gz",
      ],
      strip_prefix = "swig-3.0.8",
      build_file = str(Label("//third_party:swig.BUILD")),
  )

  tf_http_archive(
      name = "curl",
      sha256 = "ff3e80c1ca6a068428726cd7dd19037a47cc538ce58ef61c59587191039b2ca6",
      urls = [
          "https://mirror.bazel.build/curl.haxx.se/download/curl-7.49.1.tar.gz",
          "https://curl.haxx.se/download/curl-7.49.1.tar.gz",
      ],
      strip_prefix = "curl-7.49.1",
      build_file = str(Label("//third_party:curl.BUILD")),
  )

  tf_http_archive(
      name = "grpc",
      urls = [
          "https://mirror.bazel.build/github.com/grpc/grpc/archive/730b778632e79cc3c96ad237f282d687ee325ce7.tar.gz",
          "https://github.com/grpc/grpc/archive/730b778632e79cc3c96ad237f282d687ee325ce7.tar.gz",
      ],
      sha256 = "8c91a8d12e1e868cf51f7340b75507a8aa017a7e1b56f46ed6816aeb803dc9bd",
      strip_prefix = "grpc-730b778632e79cc3c96ad237f282d687ee325ce7",
  )

  tf_http_archive(
      name = "linenoise",
      sha256 = "7f51f45887a3d31b4ce4fa5965210a5e64637ceac12720cfce7954d6a2e812f7",
      urls = [
          "https://mirror.bazel.build/github.com/antirez/linenoise/archive/c894b9e59f02203dbe4e2be657572cf88c4230c3.tar.gz",
          "https://github.com/antirez/linenoise/archive/c894b9e59f02203dbe4e2be657572cf88c4230c3.tar.gz",
      ],
      strip_prefix = "linenoise-c894b9e59f02203dbe4e2be657572cf88c4230c3",
      build_file = str(Label("//third_party:linenoise.BUILD")),
  )

  # TODO(phawkins): currently, this rule uses an unofficial LLVM mirror.
  # Switch to an official source of snapshots if/when possible.
  tf_http_archive(
      name = "llvm",
      urls = [
          "https://mirror.bazel.build/github.com/llvm-mirror/llvm/archive/649870608ee53da0c86f688e27e87cb5c6b0e090.tar.gz",
          "https://github.com/llvm-mirror/llvm/archive/649870608ee53da0c86f688e27e87cb5c6b0e090.tar.gz",
      ],
      sha256 = "1a046b18f3f67a95f6b58f92872008f215caa7a7fdeec609bac7dc6f374e1859",
      strip_prefix = "llvm-649870608ee53da0c86f688e27e87cb5c6b0e090",
      build_file = str(Label("//third_party/llvm:llvm.BUILD")),
  )

  tf_http_archive(
      name = "lmdb",
      urls = [
          "https://mirror.bazel.build/github.com/LMDB/lmdb/archive/LMDB_0.9.19.tar.gz",
          "https://github.com/LMDB/lmdb/archive/LMDB_0.9.19.tar.gz",
      ],
      sha256 = "108532fb94c6f227558d45be3f3347b52539f0f58290a7bb31ec06c462d05326",
      strip_prefix = "lmdb-LMDB_0.9.19/libraries/liblmdb",
      build_file = str(Label("//third_party:lmdb.BUILD")),
  )

  tf_http_archive(
      name = "jsoncpp_git",
      urls = [
          "https://mirror.bazel.build/github.com/open-source-parsers/jsoncpp/archive/11086dd6a7eba04289944367ca82cea71299ed70.tar.gz",
          "https://github.com/open-source-parsers/jsoncpp/archive/11086dd6a7eba04289944367ca82cea71299ed70.tar.gz",
      ],
      sha256 = "07d34db40593d257324ec5fb9debc4dc33f29f8fb44e33a2eeb35503e61d0fe2",
      strip_prefix = "jsoncpp-11086dd6a7eba04289944367ca82cea71299ed70",
      build_file = str(Label("//third_party:jsoncpp.BUILD")),
  )

  tf_http_archive(
      name = "boringssl",
      urls = [
          "https://mirror.bazel.build/github.com/google/boringssl/archive/a0fb951d2a26a8ee746b52f3ba81ab011a0af778.tar.gz",
          "https://github.com/google/boringssl/archive/a0fb951d2a26a8ee746b52f3ba81ab011a0af778.tar.gz",
      ],
      sha256 = "524ba98a56300149696481b4cb9ddebd0c7b7ac9b9f6edee81da2d2d7e5d2bb3",
      strip_prefix = "boringssl-a0fb951d2a26a8ee746b52f3ba81ab011a0af778",
  )

  tf_http_archive(
      name = "zlib_archive",
      urls = [
          "https://mirror.bazel.build/zlib.net/zlib-1.2.8.tar.gz",
          "http://zlib.net/fossils/zlib-1.2.8.tar.gz",
      ],
      sha256 = "36658cb768a54c1d4dec43c3116c27ed893e88b02ecfcb44f2166f9c0b7f2a0d",
      strip_prefix = "zlib-1.2.8",
      build_file = str(Label("//third_party:zlib.BUILD")),
  )

  tf_http_archive(
      name = "fft2d",
      urls = [
          "https://mirror.bazel.build/www.kurims.kyoto-u.ac.jp/~ooura/fft.tgz",
          "http://www.kurims.kyoto-u.ac.jp/~ooura/fft.tgz",
      ],
      sha256 = "52bb637c70b971958ec79c9c8752b1df5ff0218a4db4510e60826e0cb79b5296",
      build_file = str(Label("//third_party/fft2d:fft2d.BUILD")),
  )

  tf_http_archive(
      name = "snappy",
      urls = [
          "https://mirror.bazel.build/github.com/google/snappy/archive/1.1.4.tar.gz",
          "https://github.com/google/snappy/archive/1.1.4.tar.gz",
      ],
      sha256 = "2f7504c73d85bac842e893340333be8cb8561710642fc9562fccdd9d2c3fcc94",
      strip_prefix = "snappy-1.1.4",
      build_file = str(Label("//third_party:snappy.BUILD")),
  )

  tf_http_archive(
      name = "nccl_archive",
      urls = [
          "https://mirror.bazel.build/github.com/nvidia/nccl/archive/03d856977ecbaac87e598c0c4bafca96761b9ac7.tar.gz",
          "https://github.com/nvidia/nccl/archive/03d856977ecbaac87e598c0c4bafca96761b9ac7.tar.gz",
      ],
      sha256 = "2ca86fb6179ecbff789cc67c836139c1bbc0324ed8c04643405a30bf26325176",
      strip_prefix = "nccl-03d856977ecbaac87e598c0c4bafca96761b9ac7",
      build_file = str(Label("//third_party:nccl.BUILD")),
  )

  tf_http_archive(
      name = "aws",
      urls = [
          "https://mirror.bazel.build/github.com/aws/aws-sdk-cpp/archive/1.3.15.tar.gz",
          "https://github.com/aws/aws-sdk-cpp/archive/1.3.15.tar.gz",
      ],
      sha256 = "b888d8ce5fc10254c3dd6c9020c7764dd53cf39cf011249d0b4deda895de1b7c",
      strip_prefix = "aws-sdk-cpp-1.3.15",
      build_file = str(Label("//third_party:aws.BUILD")),
  )

  java_import_external(
      name = "junit",
      jar_sha256 = "59721f0805e223d84b90677887d9ff567dc534d7c502ca903c0c2b17f05c116a",
      jar_urls = [
          "https://mirror.bazel.build/repo1.maven.org/maven2/junit/junit/4.12/junit-4.12.jar",
          "http://repo1.maven.org/maven2/junit/junit/4.12/junit-4.12.jar",
          "http://maven.ibiblio.org/maven2/junit/junit/4.12/junit-4.12.jar",
      ],
      licenses = ["reciprocal"],  # Common Public License Version 1.0
      testonly_ = True,
      deps = ["@org_hamcrest_core"],
  )

  java_import_external(
      name = "org_hamcrest_core",
      jar_sha256 = "66fdef91e9739348df7a096aa384a5685f4e875584cce89386a7a47251c4d8e9",
      jar_urls = [
          "https://mirror.bazel.build/repo1.maven.org/maven2/org/hamcrest/hamcrest-core/1.3/hamcrest-core-1.3.jar",
          "http://repo1.maven.org/maven2/org/hamcrest/hamcrest-core/1.3/hamcrest-core-1.3.jar",
          "http://maven.ibiblio.org/maven2/org/hamcrest/hamcrest-core/1.3/hamcrest-core-1.3.jar",
      ],
      licenses = ["notice"],  # New BSD License
      testonly_ = True,
  )

  tf_http_archive(
      name = "jemalloc",
      urls = [
          "https://mirror.bazel.build/github.com/jemalloc/jemalloc/archive/4.4.0.tar.gz",
          "https://github.com/jemalloc/jemalloc/archive/4.4.0.tar.gz",
      ],
      sha256 = "3c8f25c02e806c3ce0ab5fb7da1817f89fc9732709024e2a81b6b82f7cc792a8",
      strip_prefix = "jemalloc-4.4.0",
      build_file = str(Label("//third_party:jemalloc.BUILD")),
  )

  java_import_external(
      name = "com_google_testing_compile",
      jar_sha256 = "edc180fdcd9f740240da1a7a45673f46f59c5578d8cd3fbc912161f74b5aebb8",
      jar_urls = [
          "http://mirror.bazel.build/repo1.maven.org/maven2/com/google/testing/compile/compile-testing/0.11/compile-testing-0.11.jar",
          "http://repo1.maven.org/maven2/com/google/testing/compile/compile-testing/0.11/compile-testing-0.11.jar",
          "http://maven.ibiblio.org/maven2/com/google/testing/compile/compile-testing/0.11/compile-testing-0.11.jar",
      ],
      licenses = ["notice"],  # New BSD License
      testonly_ = True,
      deps = ["@com_google_guava", "@com_google_truth"],
  )

  java_import_external(
      name = "com_google_truth",
      jar_sha256 = "032eddc69652b0a1f8d458f999b4a9534965c646b8b5de0eba48ee69407051df",
      jar_urls = [
          "http://mirror.bazel.build/repo1.maven.org/maven2/com/google/truth/truth/0.32/truth-0.32.jar",
          "http://repo1.maven.org/maven2/com/google/truth/truth/0.32/truth-0.32.jar",
      ],
      licenses = ["notice"],  # Apache 2.0
      testonly_ = True,
      deps = ["@com_google_guava"],
  )

  java_import_external(
      name = "javax_validation",
      jar_sha256 = "e459f313ebc6db2483f8ceaad39af07086361b474fa92e40f442e8de5d9895dc",
      jar_urls = [
          "http://mirror.bazel.build/repo1.maven.org/maven2/javax/validation/validation-api/1.0.0.GA/validation-api-1.0.0.GA.jar",
          "http://repo1.maven.org/maven2/javax/validation/validation-api/1.0.0.GA/validation-api-1.0.0.GA.jar",
      ],
      licenses = ["notice"],  # Apache 2.0
  )

  tf_http_archive(
      name = "com_google_pprof",
      urls = [
          "https://mirror.bazel.build/github.com/google/pprof/archive/c0fb62ec88c411cc91194465e54db2632845b650.tar.gz",
          "https://github.com/google/pprof/archive/c0fb62ec88c411cc91194465e54db2632845b650.tar.gz",
      ],
      sha256 = "e0928ca4aa10ea1e0551e2d7ce4d1d7ea2d84b2abbdef082b0da84268791d0c4",
      strip_prefix = "pprof-c0fb62ec88c411cc91194465e54db2632845b650",
      build_file = str(Label("//third_party:pprof.BUILD")),
  )

  tf_http_archive(
      name = "cub_archive",
      urls = [
          "https://mirror.bazel.build/github.com/NVlabs/cub/archive/1.7.4.zip",
          "https://github.com/NVlabs/cub/archive/1.7.4.zip",
      ],
      sha256 = "20a1a39fd97e5da7f40f5f2e7fd73fd2ea59f9dc4bb8a6c5f228aa543e727e31",
      strip_prefix = "cub-1.7.4",
      build_file = str(Label("//third_party:cub.BUILD")),
  )

  tf_http_archive(
      name = "cython",
      sha256 = "6dcd30b5ceb887b2b965ee7ceb82ea3acb5f0642fe2206c7636b45acea4798e5",
      urls = [
          "https://mirror.bazel.build/github.com/cython/cython/archive/3732784c45cfb040a5b0936951d196f83a12ea17.tar.gz",
          "https://github.com/cython/cython/archive/3732784c45cfb040a5b0936951d196f83a12ea17.tar.gz",
      ],
      strip_prefix = "cython-3732784c45cfb040a5b0936951d196f83a12ea17",
      build_file = str(Label("//third_party:cython.BUILD")),
      delete = ["BUILD.bazel"],
  )

  tf_http_archive(
      name = "bazel_toolchains",
      urls = [
          "https://mirror.bazel.build/github.com/bazelbuild/bazel-toolchains/archive/b49ba3689f46ac50e9277dafd8ff32b26951f82e.tar.gz",
          "https://github.com/bazelbuild/bazel-toolchains/archive/b49ba3689f46ac50e9277dafd8ff32b26951f82e.tar.gz",
      ],
      sha256 = "1266f1e27b4363c83222f1a776397c7a069fbfd6aacc9559afa61cdd73e1b429",
      strip_prefix = "bazel-toolchains-b49ba3689f46ac50e9277dafd8ff32b26951f82e",
  )

  tf_http_archive(
      name = "arm_neon_2_x86_sse",
      sha256 = "c8d90aa4357f8079d427e87a6f4c493da1fa4140aee926c05902d7ec1533d9a5",
      strip_prefix = "ARM_NEON_2_x86_SSE-0f77d9d182265259b135dad949230ecbf1a2633d",
      urls = [
          "https://mirror.bazel.build/github.com/intel/ARM_NEON_2_x86_SSE/archive/0f77d9d182265259b135dad949230ecbf1a2633d.tar.gz",
          "https://github.com/intel/ARM_NEON_2_x86_SSE/archive/0f77d9d182265259b135dad949230ecbf1a2633d.tar.gz",
      ],
      build_file = str(Label("//third_party:arm_neon_2_x86_sse.BUILD")),
  )

  tf_http_archive(
      name = "flatbuffers",
      strip_prefix = "flatbuffers-971a68110e4fc1bace10fcb6deeb189e7e1a34ce",
      sha256 = "874088d2ee0d9f8524191f77209556415f03dd44e156276edf19e5b90ceb5f55",
      urls = [
          "https://mirror.bazel.build/github.com/google/flatbuffers/archive/971a68110e4fc1bace10fcb6deeb189e7e1a34ce.tar.gz",
          "https://github.com/google/flatbuffers/archive/971a68110e4fc1bace10fcb6deeb189e7e1a34ce.tar.gz",
      ],
      build_file = str(Label("//third_party/flatbuffers:flatbuffers.BUILD")),
  )

  tf_http_archive(
      name = "tflite_mobilenet",
      sha256 = "23f814d1c076bdf03715dfb6cab3713aa4fbdf040fd5448c43196bd2e97a4c1b",
      urls = [
          "https://mirror.bazel.build/storage.googleapis.com/download.tensorflow.org/models/tflite/mobilenet_v1_224_android_quant_2017_11_08.zip",
          "https://storage.googleapis.com/download.tensorflow.org/models/tflite/mobilenet_v1_224_android_quant_2017_11_08.zip",
      ],
      build_file = str(Label("//third_party:tflite_mobilenet.BUILD")),
  )

  tf_http_archive(
      name = "tflite_smartreply",
      sha256 = "8980151b85a87a9c1a3bb1ed4748119e4a85abd3cb5744d83da4d4bd0fbeef7c",
      urls = [
          "https://mirror.bazel.build/storage.googleapis.com/download.tensorflow.org/models/tflite/smartreply_1.0_2017_11_01.zip",
          "https://storage.googleapis.com/download.tensorflow.org/models/tflite/smartreply_1.0_2017_11_01.zip"
      ],
      build_file = str(Label("//third_party:tflite_smartreply.BUILD")),
  )

  ##############################################################################
  # BIND DEFINITIONS
  #
  # Please do not add bind() definitions unless we have no other choice.
  # If that ends up being the case, please leave a comment explaining
  # why we can't depend on the canonical build target.

  # gRPC wants a cares dependency but its contents is not actually
  # important since we have set GRPC_ARES=0 in tools/bazel.rc
  native.bind(
      name = "cares",
      actual = "@grpc//third_party/nanopb:nanopb",
  )

  # Needed by Protobuf
  native.bind(
      name = "grpc_cpp_plugin",
      actual = "@grpc//:grpc_cpp_plugin",
  )

  # gRPC has three empty C++ functions which it wants the user to define
  # at build time. https://github.com/grpc/grpc/issues/13590
  native.bind(
      name = "grpc_lib",
      actual = "@grpc//:grpc++_unsecure",
  )

  # Needed by gRPC
  native.bind(
      name = "libssl",
      actual = "@boringssl//:ssl",
  )

  # Needed by gRPC
  native.bind(
      name = "nanopb",
      actual = "@grpc//third_party/nanopb:nanopb",
  )

  # Needed by gRPC
  native.bind(
      name = "protobuf",
      actual = "@protobuf_archive//:protobuf",
  )

  # gRPC expects //external:protobuf_clib and //external:protobuf_compiler
  # to point to Protobuf's compiler library.
  native.bind(
      name = "protobuf_clib",
      actual = "@protobuf_archive//:protoc_lib",
  )

  # Needed by gRPC
  native.bind(
      name = "protobuf_headers",
      actual = "@protobuf_archive//:protobuf_headers",
  )

  # Needed by Protobuf
  native.bind(
      name = "python_headers",
      actual = str(Label("//util/python:python_headers")),
  )

  # Needed by Protobuf
  native.bind(
      name = "six",
      actual = "@six_archive//:six",
  )

  # Needed by gRPC
  native.bind(
      name = "zlib",
      actual = "@zlib_archive//:zlib",
  )<|MERGE_RESOLUTION|>--- conflicted
+++ resolved
@@ -31,17 +31,6 @@
 # "0.10.0rc1 abc123d" => (0, 10, 0)
 # "0.3.0" => (0, 3, 0)
 def _parse_bazel_version(bazel_version):
-<<<<<<< HEAD
-  for i in range(len(bazel_version)):
-    c = bazel_version[i]
-    if not (c.isdigit() or c == "."):
-      bazel_version = bazel_version[:i]
-      break
-  return tuple([int(n) for n in bazel_version.split(".")])
-
-# Check that a specific bazel version is being used.
-def check_version(bazel_version):
-=======
   """Parses a version string into a 3-tuple of ints
 
   int tuples can be compared directly using binary operators (<, >).
@@ -57,7 +46,6 @@
   return tuple([int(n) for n in version.split(".")])
 
 def _check_bazel_version_at_least(minimum_bazel_version):
->>>>>>> b15e0460
   if "bazel_version" not in dir(native):
     fail("\nCurrent Bazel version is lower than 0.2.1, expected at least %s\n" % minimum_bazel_version)
   elif not native.bazel_version:
