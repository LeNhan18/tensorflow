--- conflicted
+++ resolved
@@ -138,15 +138,9 @@
       self.assertEqual(500, sess.run(y, feed_dict={f: h.handle}))
 
       # Feed another tensor handle.
-<<<<<<< HEAD
-      with tf.device(tf.test.gpu_device_name()):
-        a = tf.constant(10)
-        h = tf.get_session_handle(a)
-=======
-      with ops.device("/gpu:0"):
+      with ops.device(tf.test.gpu_device_name()):
         a = constant_op.constant(10)
         h = session_ops.get_session_handle(a)
->>>>>>> 8c18a007
         h = sess.run(h)
         self.assertEqual(100, sess.run(y, feed_dict={f: h.handle}))
 
@@ -175,19 +169,7 @@
 
   def testMultiDevices(self):
     with self.test_session() as sess:
-<<<<<<< HEAD
-      with tf.device(tf.test.gpu_device_name()):
-        a = tf.constant(1.0)
-        a_handle = sess.run(tf.get_session_handle(a))
-      with tf.device("/cpu:0"):
-        b = tf.constant(2.0)
-        b_handle = sess.run(tf.get_session_handle(b))
-
-      a_p, a_t = tf.get_session_tensor(a_handle.handle, tf.float32)
-      b_p, b_t = tf.get_session_tensor(b_handle.handle, tf.float32)
-      c = tf.add(a_t, b_t)
-=======
-      with ops.device("/gpu:0"):
+      with ops.device(tf.test.gpu_device_name()):
         a = constant_op.constant(1.0)
         a_handle = sess.run(session_ops.get_session_handle(a))
       with ops.device("/cpu:0"):
@@ -197,7 +179,6 @@
       a_p, a_t = session_ops.get_session_tensor(a_handle.handle, dtypes.float32)
       b_p, b_t = session_ops.get_session_tensor(b_handle.handle, dtypes.float32)
       c = math_ops.add(a_t, b_t)
->>>>>>> 8c18a007
       c_handle = sess.run(
           session_ops.get_session_handle(c),
           feed_dict={a_p: a_handle.handle,
@@ -213,21 +194,13 @@
         x_handle = sess.run(session_ops.get_session_handle(one))
 
       # addition lives on GPU
-<<<<<<< HEAD
-      with tf.device(tf.test.gpu_device_name()):
-        add_h1, add_t1 = tf.get_session_tensor(one_handle.handle, tf.float32)
-        add_h2, add_t2 = tf.get_session_tensor(x_handle.handle, tf.float32)
-        add_op = tf.add(add_t1, add_t2)
-        add_output = tf.get_session_handle(add_op)
-=======
-      with ops.device("/gpu:0"):
+      with ops.device(tf.test.gpu_device_name()):
         add_h1, add_t1 = session_ops.get_session_tensor(one_handle.handle,
                                                         dtypes.float32)
         add_h2, add_t2 = session_ops.get_session_tensor(x_handle.handle,
                                                         dtypes.float32)
         add_op = math_ops.add(add_t1, add_t2)
         add_output = session_ops.get_session_handle(add_op)
->>>>>>> 8c18a007
 
       # add 1 to tensor 20 times
       for _ in range(20):
